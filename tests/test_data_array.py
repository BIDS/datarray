--- conflicted
+++ resolved
@@ -102,7 +102,7 @@
     yield nt.assert_equal, axes[:-1], _pull_axis(axes, c)
     new_axes = [a, Axis('z', 1, None)]
     yield nt.assert_equal, new_axes, _pull_axis(axes, t_pos)
-    
+
 
 def test__reordered_axes():
     a = Axis('x', 0, None)
@@ -111,19 +111,18 @@
     res = _reordered_axes([a,b,c], (1,2,0))
     names_inds = [(ax.label, ax.index) for ax in res]
     yield nt.assert_equal, set(names_inds), set([('y',0),('z',1),('x',2)])
+
     
-<<<<<<< HEAD
-
 def test_axis_as_index():
     narr = DataArray(np.array([[1, 2, 3], [4, 5, 6]]),
                      labels=('a', 'b'))
     npt.assert_array_equal(np.sum(narr, axis=narr.axis.a),
                            [5, 7, 9])
-=======
+
+
 def test_transpose():
     b = DataArray([[1,2],[3,4],[5,6]], 'xy')
     bt = b.T
     yield nt.assert_true, bt.axis.x.index == 1 and bt.axis.y.index == 0
     yield nt.assert_true, bt.shape == (2,3)
-    
->>>>>>> 3ee625a0
+    