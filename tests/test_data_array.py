''' Tests for DataArray and friends '''

import numpy as np

from datarray.datarray import Axis, DataArray, NamedAxisError, \
    _pull_axis, _reordered_axes

import nose.tools as nt
import numpy.testing as npt

def test_axis_equal():
    ax1 = Axis('aname', 0, None)
    ax2 = Axis('aname', 0, None)
    yield nt.assert_equal, ax1, ax2
    # The array to which the axis points does not matter in comparison
    ax3 = Axis('aname', 0, np.arange(10))
    yield nt.assert_equal, ax1, ax3
    # but the index does
    ax4 = Axis('aname', 1, None)
    yield nt.assert_not_equal, ax1, ax4
    # so does the name
    ax5 = Axis('anothername', 0, None)
    yield nt.assert_not_equal, ax1, ax5
    # and obviously both
    yield nt.assert_not_equal, ax4, ax5

def test_bad_ticks1():
    d = np.zeros(5)
    # bad ticks length
    nt.assert_raises(ValueError, DataArray, d, labels=[('a', 'uvw')])

def test_bad_ticks2():
    d = np.zeros(5)
    # uniqueness error
    nt.assert_raises(ValueError, DataArray, d, labels=[('a', ['u']*5)])

def test_bad_ticks3():
    d = np.zeros(5)
    # type error
    nt.assert_raises(ValueError, DataArray, d, labels=[('a', [1, 1, 1, 1, 1])])
    
def test_basic():
    adata = [2,3]
    a = DataArray(adata, 'x', float)
    yield nt.assert_equal, a.labels, ('x',)
    yield nt.assert_equal, a.dtype, np.dtype(float)
    b = DataArray([[1,2],[3,4],[5,6]], 'xy')
    yield nt.assert_equal, b.labels, ('x','y')
    # integer slicing
    b0 = b.axis.x[0]
    yield npt.assert_equal, b0, [1,2]
    # slice slicing
    b1 = b.axis.x[1:]
    yield npt.assert_equal, b1, [[3,4], [5,6]]

def test_bad_axes_labels():
    d = np.random.randn(3,2)
    nt.assert_raises(NamedAxisError, DataArray, d, labels='xx')

def test_combination():
    narr = DataArray(np.zeros((1,2,3)), labels=('a','b','c'))
    n3 = DataArray(np.ones((1,2,3)), labels=('x','b','c'))
    yield nt.assert_raises, NamedAxisError, np.add, narr, n3
    # addition of scalar
    res = narr + 2
    yield nt.assert_true, isinstance(res, DataArray)
    yield nt.assert_equal, res.axes, narr.axes
    # addition of matching size array, with matching names
    res = narr + narr
    yield nt.assert_equal, res.axes, narr.axes


def test_1d():
    adata = [2,3]
    a = DataArray(adata, 'x', int)
    # Verify scalar extraction
    yield (nt.assert_true,isinstance(a.axis.x[0],int))
    # Verify indexing of axis
    yield (nt.assert_equals, a.axis.x.index, 0)
    # Iteration checks
    for i,val in enumerate(a.axis.x):
        yield (nt.assert_equals,val,adata[i])
        yield (nt.assert_true,isinstance(val,int))


def test_2d():
    b = DataArray([[1,2],[3,4],[5,6]], 'xy')
    yield (nt.assert_equals, b.labels, ('x','y'))
    # Check row named slicing
    rs = b.axis.x[0]
    yield (npt.assert_equal, rs, [1,2])
    yield nt.assert_equal, rs.labels, ('y',)
    yield nt.assert_equal, rs.axes, (Axis('y', 0, rs),)
    # Now, check that when slicing a row, we get the right names in the output
    yield (nt.assert_equal, b.axis.x[1:].labels, ('x','y'))
    # Check column named slicing
    cs = b.axis.y[1]
    yield (npt.assert_equal, cs, [2,4,6])
    yield nt.assert_equal, cs.labels, ('x',)
    yield nt.assert_equal, cs.axes, (Axis('x', 0, cs),)
    # What happens if we do normal slicing?
    rs = b[0]
    yield (npt.assert_equal, rs, [1,2])
    yield nt.assert_equal, rs.labels, ('y',)
    yield nt.assert_equal, rs.axes, (Axis('y', 0, rs),)

def test__pull_axis():
    a = Axis('x', 0, None)
    b = Axis('y', 1, None)
    c = Axis('z', 2, None)
    t_pos = Axis('y', 1, None)
    t_neg = Axis('x', 5, None)
    axes = [a, b, c]
    yield nt.assert_true, t_pos in axes
    yield nt.assert_false, t_neg in axes
    yield nt.assert_equal, axes, _pull_axis(axes, t_neg)
    yield nt.assert_equal, axes[:-1], _pull_axis(axes, c)
    new_axes = [a, Axis('z', 1, None)]
    yield nt.assert_equal, new_axes, _pull_axis(axes, t_pos)
<<<<<<< HEAD


=======
    
>>>>>>> 15e14e9d
def test__reordered_axes():
    a = Axis('x', 0, None)
    b = Axis('y', 1, None)
    c = Axis('z', 2, None)
    res = _reordered_axes([a,b,c], (1,2,0))
    names_inds = [(ax.label, ax.index) for ax in res]
    yield nt.assert_equal, set(names_inds), set([('y',0),('z',1),('x',2)])

def test_axis_set_label():
    a = DataArray(np.arange(20).reshape(2,5,2), 'xyz')
    a.axes[0].set_label('u')
    yield nt.assert_equal, a.axes[0].label, 'u', 'label change failed'
    yield nt.assert_equal, a.axis.u, a.axes[0], 'label remapping failed'
    yield nt.assert_equal, a.axis.u.index, 0, 'label remapping failed'

def test_array_set_label():
    a = DataArray(np.arange(20).reshape(2,5,2), 'xyz')
    a.set_label(0, 'u')
    yield nt.assert_equal, a.axes[0].label, 'u', 'label change failed'
    yield nt.assert_equal, a.axis.u, a.axes[0], 'label remapping failed'
    yield nt.assert_equal, a.axis.u.index, 0, 'label remapping failed'
    
def test_axis_make_slice():
    p_arr = np.random.randn(2,4,5)
    ax_spec = 'capitals', ['washington', 'london', 'berlin', 'paris', 'moscow']
    d_arr = DataArray(p_arr, [None, None, ax_spec])
    a = d_arr.axis.capitals
    sl = a.make_slice( slice('london', 'moscow')  )
    should_be = ( slice(None), slice(None), slice(1,4) )
    yield nt.assert_equal, should_be, sl, 'slicing tuple from ticks not correct'
    sl = a.make_slice( slice(1,4) )
    yield nt.assert_equal, should_be, sl, 'slicing tuple from idx not correct'

# also test with the slicing syntax
def test_ticks_slicing():
    p_arr = np.random.randn(2,4,5)
    ax_spec = 'capitals', ['washington', 'london', 'berlin', 'paris', 'moscow']
    d_arr = DataArray(p_arr, [None, None, ax_spec])
    a = d_arr.axis.capitals
    sub_arr = d_arr.axis.capitals['washington'::2]
    yield (nt.assert_equal,
           sub_arr.axis.capitals.ticks,
           a.ticks[0::2])
    yield nt.assert_true, (sub_arr == d_arr[:,:,0::2]).all()

# -- Tests for reshaping -----------------------------------------------------

def test_flatten_and_ravel():
    "Test the functionality of ravel() and flatten() methods"
    d = DataArray(np.arange(20).reshape(4,5), 'xy')
    df = d.flatten()
    yield nt.assert_true, type(df) is np.ndarray, 'Type error in flatten'
    yield nt.assert_true, df.shape == (20,), 'Wrong shape in flatten'
    df[:4] = 0
    yield nt.assert_false, (d[0,:4] == 0).all(), 'Copy not made in flatten'

    dr = d.ravel()
    yield nt.assert_true, type(dr) is np.ndarray, 'Type error in ravel'
    yield nt.assert_true, dr.shape == (20,), 'Wrong shape in ravel'
    dr[:4] = 0
    yield nt.assert_true, (d[0,:4] == 0).all(), 'View not made in ravel'

def test_squeeze():
    "Test squeeze method"
    d = DataArray(np.random.randn(3,2,9), 'xyz')
    d2 = d[None,:,None,:,:,None]
    yield nt.assert_true, d2.shape == (1,3,1,2,9,1), 'newaxis slicing failed'
    d3 = d.squeeze()
    yield nt.assert_true, d3.shape == d.shape, \
          'squeezing length-1 dimensions failed'
    yield nt.assert_true, d3.labels == d.labels, 'Axes got lost in squeeze'

def test_reshape():
    d = DataArray(np.random.randn(3,4,5), 'xyz')
    new_shape = (1,3,1,4,5)
    # Test padding the shape
    d2 = d.reshape(new_shape)
    new_labels = (None, 'x', None, 'y', 'z')
    yield nt.assert_true, d2.labels == new_labels, \
          'Array with inserted dimensions has wrong labels'
    yield nt.assert_true, d2.shape == new_shape, 'New shape wrong'

    # Test trimming the shape
    d3 = d2.reshape(d.shape)
    yield nt.assert_true, d3.labels == d.labels, \
          'Array with removed dimensions has wrong labels'
    yield nt.assert_true, d3.shape == d.shape, 'New shape wrong'

    # Test a combo of padding and trimming
    d4 = d2.reshape(3,4,1,5,1)
    new_labels = ('x', 'y', None, 'z', None)
    yield nt.assert_true, d4.labels == new_labels, \
          'Array with inserted and removed dimensions has wrong labels'
    yield nt.assert_true, d4.shape == (3,4,1,5,1), 'New shape wrong'

def test_reshape_corners():
    "Test some corner cases for reshape"
    d = DataArray(np.random.randn(3,4,5), 'xyz')
    d2 = d.reshape(-1)
    yield nt.assert_true, d2.shape == (60,), 'Flattened shape wrong'
    yield nt.assert_true, type(d2) is np.ndarray, 'Flattened type wrong'

    d2 = d.reshape(60)
    yield nt.assert_true, d2.shape == (60,), 'Flattened shape wrong'
    yield nt.assert_true, type(d2) is np.ndarray, 'Flattened type wrong'

    
# -- Tests for redefined methods ---------------------------------------------
    
def test_axis_as_index():
    narr = DataArray(np.array([[1, 2, 3], [4, 5, 6]]),
                     labels=('a', 'b'))
    npt.assert_array_equal(np.sum(narr, axis=narr.axis.a),
                           [5, 7, 9])


def test_transpose():
    b = DataArray([[1,2],[3,4],[5,6]], 'xy')
    bt = b.T
    c = DataArray([ [1,3,5], [2,4,6] ], 'yx')
    yield nt.assert_true, bt.axis.x.index == 1 and bt.axis.y.index == 0
    yield nt.assert_true, bt.shape == (2,3)
    yield nt.assert_true, (bt==c).all()

def test_swapaxes():
    n_arr = np.random.randn(2,4,3)
    a = DataArray(n_arr, 'xyz')
    b = a.swapaxes('x', 'z')
    c = DataArray(n_arr.transpose(2,1,0), 'zyx')
    yield nt.assert_true, (c==b).all(), 'data not equal in swapaxes test'
    for ax1, ax2 in zip(b.axes, c.axes):
        yield nt.assert_true, ax1==ax2, 'axes not equal in swapaxes test'

# -- Tests for wrapped ndarray methods ---------------------------------------

other_wraps = ['argmax', 'argmin']
reductions = ['mean', 'var', 'std', 'min',
              'max', 'sum', 'prod', 'ptp']
accumulations = ['cumprod', 'cumsum']

methods = other_wraps + reductions + accumulations

def assert_data_correct(d_arr, op, axis):
    from datarray.datarray import _names_to_numbers 
    super_opr = getattr(np.ndarray, op)
    axis_idx = _names_to_numbers(d_arr.axes, [axis])[0]
    d1 = super_opr(np.asarray(d_arr), axis=axis_idx)
    opr = getattr(d_arr, op)
    d2 = np.asarray(opr(axis=axis))
    assert (d1==d2).all(), 'data computed incorrectly on operation %s'%op

def assert_axes_correct(d_arr, op, axis):
    from datarray.datarray import _names_to_numbers, _pull_axis
    opr = getattr(d_arr, op)
    d = opr(axis=axis)
    axis_idx = _names_to_numbers(d_arr.axes, [axis])[0]
    if op not in accumulations:
        axes = _pull_axis(d_arr.axes, d_arr.axes[axis_idx])
    else:
        axes = d_arr.axes
    assert all( [ax1==ax2 for ax1, ax2 in zip(d.axes, axes)] ), \
           'mislabeled axes from operation %s'%op

def test_wrapped_ops_data():
    a = DataArray(np.random.randn(4,2,6), 'xyz')
    for m in methods:
        yield assert_data_correct, a, m, 'x'
    for m in methods:
        yield assert_data_correct, a, m, 'y'
    for m in methods:
        yield assert_data_correct, a, m, 'z'

def test_wrapped_ops_axes():
    a = DataArray(np.random.randn(4,2,6), 'xyz')
    for m in methods:
        yield assert_axes_correct, a, m, 'x'
    for m in methods:
        yield assert_axes_correct, a, m, 'y'
    for m in methods:
        yield assert_axes_correct, a, m, 'z'
    
# -- Tests for slicing with "newaxis" ----------------------------------------
def test_newaxis_slicing():
    b = DataArray([[1,2],[3,4],[5,6]], 'xy')
    b2 = b[np.newaxis]
    yield nt.assert_true, b2.shape == (1,) + b.shape
    yield nt.assert_true, b2.axes[0].label == None

    b2 = b[:,np.newaxis]
    yield nt.assert_true, b2.shape == (3,1,2)
    yield nt.assert_true, (b2[:,0,:]==b).all()

# -- Testing broadcasting features -------------------------------------------
def test_broadcast():
    b = DataArray([[1,2],[3,4],[5,6]], 'xy')
    a = DataArray([1,0], 'y')
    # both of these should work
    c = b + a
    yield nt.assert_true, c.labels == ('x', 'y'), 'simple broadcast failed'
    c = a + b
    yield nt.assert_true, c.labels == ('x', 'y'), \
          'backwards simple broadcast failed'
    
    a = DataArray([1, 1, 1], 'x')
    # this should work too
    c = a[:,np.newaxis] + b
    yield nt.assert_true, c.labels == ('x', 'y'), 'forward broadcast1 failed'
    c = b + a[:,np.newaxis] 
    yield nt.assert_true, c.labels == ('x', 'y'), 'forward broadcast2 failed'

    b = DataArray(np.random.randn(3,2,4), ['x', None, 'y'])
    a = DataArray(np.random.randn(2,4), [None, 'y'])
    # this should work
    c = b + a
    yield nt.assert_true, c.labels == ('x', None, 'y'), \
          'broadcast with unlabeled dimensions failed'
    # and this
    a = DataArray(np.random.randn(2,1), [None, 'y'])
    c = b + a
    yield nt.assert_true, c.labels == ('x', None, 'y'), \
          'broadcast with matched label, but singleton dimension failed'
    # check that labeled Axis names the resulting Axis
    b = DataArray(np.random.randn(3,2,4), ['x', 'z', 'y'])
    a = DataArray(np.random.randn(2,4), [None, 'y'])
    # this should work
    c = b + a
    yield nt.assert_true, c.labels == ('x', 'z', 'y'), \
          'broadcast with unlabeled dimensions failed'



# -- Testing slicing failures ------------------------------------------------
@nt.raises(NamedAxisError)
def test_broadcast_fails1():
    a = DataArray( np.random.randn(5,6), 'yz' )
    b = DataArray( np.random.randn(5,6), 'xz' )
    c = a + b

@nt.raises(ValueError)
def test_broadcast_fails2():
    a = DataArray( np.random.randn(2,5,6), 'xy' ) # last axis is unlabeled
    b = DataArray( np.random.randn(2,6,6), 'xy' )
    # this should fail simply because the dimensions are not matched
    c = a + b

@nt.raises(IndexError)
def test_indexing_fails():
    "Ensure slicing non-existent dimension fails"
    a = DataArray( np.random.randn(2,5,6), 'xy' )
    a[:2,:1,:2,:5]

@nt.raises(IndexError)
def test_ambiguous_ellipsis_fails():
    a = DataArray( np.random.randn(2,5,6), 'xy' )
    a[...,0,...]

def test_ellipsis_slicing():
    a = DataArray( np.random.randn(2,5,6), 'xy' )
    yield nt.assert_true, (a[...,0] == a[:,:,0]).all(), \
          'slicing with ellipsis failed'
    yield nt.assert_true, (a[0,...] == a[0]).all(), \
          'slicing with ellipsis failed'
    yield nt.assert_true, (a[0,...,0] == a[0,:,0]).all(), \
          'slicing with ellipsis failed'

def test_shifty_labels():
    arr = np.random.randn(2,5,6)
    a = DataArray( arr, 'xy' )
    # slicing out the "x" Axis triggered the unlabeled axis to change
    # name from "_2" to "_1".. make sure that this change is mapped
    b = a[0,:2]
    assert (b == arr[0,:2]).all(), 'shifty labels strike again!'

# -- Tests with "aix" slicing ------------------------------------------------
def test_axis_slicing():
    np_arr = np.random.randn(3,4,5)
    a = DataArray(np_arr, 'xyz')
    b = a[ a.aix.y[:2].x[::2] ]
    yield nt.assert_true, (b==a[::2,:2]).all(), 'unordered axis slicing failed'

    b = a[ a.aix.z[:2] ]
    yield nt.assert_true, (b==a.axis.z[:2]).all(), 'axis slicing inconsistent'
    yield nt.assert_true, b.labels == ('x', 'y', 'z')

def test_axis_slicing_both_ways():
    a = DataArray(np.random.randn(3,4,5), 'xyz')

    b1 = a.axis.y[::2].axis.x[1:]
    b2 = a[ a.aix.y[::2].x[1:] ]

    yield nt.assert_true, (b1==b2).all()
    yield nt.assert_true, b1.labels == b2.labels
    
# -- Testing utility functions -----------------------------------------------
from datarray.datarray import _expand_ellipsis, _make_singleton_axes

def test_ellipsis_expansion():
    slicing = ( slice(2), Ellipsis, 2 )
    fixed = _expand_ellipsis(slicing, 4)
    should_be = ( slice(2), slice(None), slice(None), 2 )
    yield nt.assert_true, fixed==should_be, 'wrong slicer1'
    fixed = _expand_ellipsis(slicing, 2)
    should_be = ( slice(2), 2 )
    yield nt.assert_true, fixed==should_be, 'wrong slicer2'

def test_singleton_axis_prep():
    b = DataArray( np.random.randn(5,6), 'xz' )
    slicing = ( None, )
    shape, axes, key = _make_singleton_axes(b, slicing)

    key_should_be = (slice(None), ) # should be trimmed
    shape_should_be = (1,5,6)
    ax_should_be = [ Axis(l, i, b) for i, l in enumerate((None, 'x', 'z')) ]

    yield nt.assert_true, key_should_be==key, 'key translated poorly'
    yield nt.assert_true, shape_should_be==shape, 'shape computed poorly'
    yield nt.assert_true, all([a1==a2 for a1,a2 in zip(ax_should_be, axes)]), \
          'axes computed poorly'

def test_singleton_axis_prep2():
    # a little more complicated
    b = DataArray( np.random.randn(5,6), 'xz' )
    slicing = ( 0, None )
    shape, axes, key = _make_singleton_axes(b, slicing)

    key_should_be = (0, ) # should be trimmed
    shape_should_be = (5,1,6)
    ax_should_be = [ Axis(l, i, b) for i, l in enumerate(('x', None, 'z')) ]

    yield nt.assert_true, key_should_be==key, 'key translated poorly'
    yield nt.assert_true, shape_should_be==shape, 'shape computed poorly'
    yield nt.assert_true, all([a1==a2 for a1,a2 in zip(ax_should_be, axes)]), \
          'axes computed poorly'<|MERGE_RESOLUTION|>--- conflicted
+++ resolved
@@ -117,12 +117,7 @@
     yield nt.assert_equal, axes[:-1], _pull_axis(axes, c)
     new_axes = [a, Axis('z', 1, None)]
     yield nt.assert_equal, new_axes, _pull_axis(axes, t_pos)
-<<<<<<< HEAD
-
-
-=======
-    
->>>>>>> 15e14e9d
+
 def test__reordered_axes():
     a = Axis('x', 0, None)
     b = Axis('y', 1, None)
