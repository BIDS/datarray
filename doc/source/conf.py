# -*- coding: utf-8 -*-
#
# DataArray Docs documentation build configuration file, created by
# sphinx-quickstart on Fri May 28 11:07:18 2010.
#
# This file is execfile()d with the current directory set to its containing dir.
#
# Note that not all possible configuration values are present in this
# autogenerated file.
#
# All configuration values have a default; values that are commented out
# serve to show the default.

import sys, os

# If extensions (or modules to document with autodoc) are in another directory,
# add these directories to sys.path here. If the directory is relative to the
# documentation root, use os.path.abspath to make it absolute, like shown here.
<<<<<<< HEAD
#sys.path.append(os.path.abspath('.'))
sys.path.append(os.path.abspath('./extensions'))
#^^Added for grabbing github action
=======
sys.path.append(os.path.abspath('../sphinxext'))

# We load the ipython release info into a dict by explicit execution
rel = {}
execfile('../../datarray/version.py', rel)
>>>>>>> 2e29cff8

# -- General configuration -----------------------------------------------------

# Add any Sphinx extension module names here, as strings. They can be extensions
# coming with Sphinx (named 'sphinx.ext.*') or your custom ones.
<<<<<<< HEAD
extensions = ['sphinx.ext.autodoc', 'sphinx.ext.intersphinx', 'sphinx.ext.pngmath', 'sphinxtogithub']
=======
extensions = ['sphinx.ext.autodoc', 'sphinx.ext.pngmath',

              'sphinx_no_underscore',
              
              # Only uncomment intersphinx if we really start using it, and in
              # that case it should probably be conditionally added only for
              # release builds, because it makes network lookups on every build
              # and can make the process annoyingly slow.
              #'sphinx.ext.intersphinx',
              ] 
>>>>>>> 2e29cff8

# Add any paths that contain templates here, relative to this directory.
templates_path = ['_templates']

# The suffix of source filenames.
source_suffix = '.rst'

# The encoding of source files.
#source_encoding = 'utf-8'

# The master toctree document.
master_doc = 'index'

# General information about the project.
project = u'DataArray Docs'
copyright = u'2010, %(MAINTAINER)s <%(AUTHOR_EMAIL)s>' % rel

# The version info for the project you're documenting, acts as replacement for
# |version| and |release|, also used in various other places throughout the
# built documents.
#
# The short X.Y version.
version = rel['__version__']
# The full version, including alpha/beta/rc tags.
release = version

# The language for content autogenerated by Sphinx. Refer to documentation
# for a list of supported languages.
#language = None

# There are two options for replacing |today|: either, you set today to some
# non-false value, then it is used:
#today = ''
# Else, today_fmt is used as the format for a strftime call.
#today_fmt = '%B %d, %Y'

# List of documents that shouldn't be included in the build.
#unused_docs = []

# List of directories, relative to source directory, that shouldn't be searched
# for source files.
exclude_trees = []

# The reST default role (used for this markup: `text`) to use for all documents.
#default_role = None

# If true, '()' will be appended to :func: etc. cross-reference text.
#add_function_parentheses = True

# If true, the current module name will be prepended to all description
# unit titles (such as .. function::).
#add_module_names = True

# If true, sectionauthor and moduleauthor directives will be shown in the
# output. They are ignored by default.
#show_authors = False

# The name of the Pygments (syntax highlighting) style to use.
pygments_style = 'sphinx'

# A list of ignored prefixes for module index sorting.
#modindex_common_prefix = []


# -- Options for HTML output ---------------------------------------------------

# The theme to use for HTML and HTML Help pages.  Major themes that come with
# Sphinx are currently 'default' and 'sphinxdoc'.
html_theme = 'default'

# Theme options are theme-specific and customize the look and feel of a theme
# further.  For a list of options available for each theme, see the
# documentation.
#html_theme_options = {}

# Add any paths that contain custom themes here, relative to this directory.
#html_theme_path = []

# The name for this set of Sphinx documents.  If None, it defaults to
# "<project> v<release> documentation".
#html_title = None

# A shorter title for the navigation bar.  Default is the same as html_title.
#html_short_title = None

# The name of an image file (relative to this directory) to place at the top
# of the sidebar.
#html_logo = None

# The name of an image file (within the static path) to use as favicon of the
# docs.  This file should be a Windows icon file (.ico) being 16x16 or 32x32
# pixels large.
#html_favicon = None

# Add any paths that contain custom static files (such as style sheets) here,
# relative to this directory. They are copied after the builtin static files,
# so a file named "default.css" will overwrite the builtin "default.css".
html_static_path = ['_static']

# If not '', a 'Last updated on:' timestamp is inserted at every page bottom,
# using the given strftime format.
#html_last_updated_fmt = '%b %d, %Y'

# If true, SmartyPants will be used to convert quotes and dashes to
# typographically correct entities.
#html_use_smartypants = True

# Custom sidebar templates, maps document names to template names.
#html_sidebars = {}

# Additional templates that should be rendered to pages, maps page names to
# template names.
#html_additional_pages = {}

# If false, no module index is generated.
#html_use_modindex = True

# If false, no index is generated.
#html_use_index = True

# If true, the index is split into individual pages for each letter.
#html_split_index = False

# If true, links to the reST sources are added to the pages.
#html_show_sourcelink = True

# If true, an OpenSearch description file will be output, and all pages will
# contain a <link> tag referring to it.  The value of this option must be the
# base URL from which the finished HTML is served.
#html_use_opensearch = ''

# If nonempty, this is the file name suffix for HTML files (e.g. ".xhtml").
#html_file_suffix = ''

# Output file base name for HTML help builder.
htmlhelp_basename = 'DataArrayDocsdoc'


# -- Options for LaTeX output --------------------------------------------------

# The paper size ('letter' or 'a4').
#latex_paper_size = 'letter'

# The font size ('10pt', '11pt' or '12pt').
#latex_font_size = '10pt'

# Grouping the document tree into LaTeX files. List of tuples
# (source start file, target name, title, author, documentclass [howto/manual]).
latex_documents = [
  ('index', 'DataArrayDocs.tex', u'DataArray Docs Documentation',
   u'Mike Trumpis, Fernando Pérez, Kilian Koepseel', 'manual'),
]

# The name of an image file (relative to this directory) to place at the top of
# the title page.
#latex_logo = None

# For "manual" documents, if this is true, then toplevel headings are parts,
# not chapters.
#latex_use_parts = False

# Additional stuff for the LaTeX preamble.
#latex_preamble = ''

# Documents to append as an appendix to all manuals.
#latex_appendices = []

# If false, no module index is generated.
#latex_use_modindex = True


# Example configuration for intersphinx: refer to the Python standard library.
intersphinx_mapping = {'http://docs.python.org/': None}<|MERGE_RESOLUTION|>--- conflicted
+++ resolved
@@ -16,25 +16,16 @@
 # If extensions (or modules to document with autodoc) are in another directory,
 # add these directories to sys.path here. If the directory is relative to the
 # documentation root, use os.path.abspath to make it absolute, like shown here.
-<<<<<<< HEAD
-#sys.path.append(os.path.abspath('.'))
-sys.path.append(os.path.abspath('./extensions'))
-#^^Added for grabbing github action
-=======
 sys.path.append(os.path.abspath('../sphinxext'))
 
 # We load the ipython release info into a dict by explicit execution
 rel = {}
 execfile('../../datarray/version.py', rel)
->>>>>>> 2e29cff8
 
 # -- General configuration -----------------------------------------------------
 
 # Add any Sphinx extension module names here, as strings. They can be extensions
 # coming with Sphinx (named 'sphinx.ext.*') or your custom ones.
-<<<<<<< HEAD
-extensions = ['sphinx.ext.autodoc', 'sphinx.ext.intersphinx', 'sphinx.ext.pngmath', 'sphinxtogithub']
-=======
 extensions = ['sphinx.ext.autodoc', 'sphinx.ext.pngmath',
 
               'sphinx_no_underscore',
@@ -45,7 +36,6 @@
               # and can make the process annoyingly slow.
               #'sphinx.ext.intersphinx',
               ] 
->>>>>>> 2e29cff8
 
 # Add any paths that contain templates here, relative to this directory.
 templates_path = ['_templates']
